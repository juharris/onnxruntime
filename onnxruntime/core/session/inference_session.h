// Copyright (c) Microsoft Corporation. All rights reserved.
// Licensed under the MIT License.

#pragma once

#include <string>
#include <unordered_map>
#include <thread>
#include <future>

#include "core/common/common.h"
#include "core/common/logging/logging.h"
#include "core/common/profiler.h"
#include "core/common/status.h"
#include "core/framework/execution_providers.h"
#include "core/framework/framework_common.h"
#include "core/framework/iexecutor.h"
#include "core/framework/kernel_registry_manager.h"
#include "core/framework/session_state.h"
#include "core/graph/basic_types.h"
#include "core/optimizer/graph_transformer_level.h"
#include "core/optimizer/graph_transformer_mgr.h"
#include "core/optimizer/insert_cast_transformer.h"
#include "core/framework/session_options.h"
#include "core/framework/allocatormgr.h"
#ifdef ENABLE_LANGUAGE_INTEROP_OPS
#include "core/language_interop_ops/language_interop_ops.h"
#endif
#ifdef ONNXRUNTIME_ENABLE_INSTRUMENT
#include "core/platform/tracing.h"
#include <TraceLoggingActivity.h>
#endif

namespace onnxruntime {  // forward declarations
class GraphTransformer;
class Environment;
}  // namespace onnxruntime

namespace ONNX_NAMESPACE {
class ModelProto;
}  // namespace ONNX_NAMESPACE

struct OrtCustomOpDomain {
  std::string domain_;
  std::vector<const OrtCustomOp*> custom_ops_;
};

namespace onnxruntime {
class IExecutionProvider;  // forward decl
class IOBinding;
class CustomRegistry;
struct Notification;

namespace logging {
class LoggingManager;
}

/**
  * Pre-defined and custom metadata about the model.
  */
struct ModelMetadata {
  ModelMetadata() = default;
  ModelMetadata(const ModelMetadata&) = default;
  ~ModelMetadata() = default;
  ModelMetadata& operator=(const ModelMetadata&) = delete;

  std::string producer_name;
  std::string graph_name;
  std::string domain;
  std::string description;
  std::string graph_description;
  int64_t version = 0;
  std::unordered_map<std::string, std::string> custom_metadata_map;
};

/**
 * @brief This is the main class used to Run a model.
 * Sample simple usage:
 *  CPUExecutionProviderInfo epi;
 *  ProviderOption po{"CPUExecutionProvider", epi};
 *  SessionOptions so(vector<ProviderOption>{po});
 *  string log_id = "Foo";
 *  auto logging_manager = std::make_unique<LoggingManager>
                (std::unique_ptr<ISink>{new CLogSink{}},
                                  static_cast<Severity>(lm_info.default_warning_level),
                                  false,
                                  LoggingManager::InstanceType::Default,
                                  &log_id)
 *  Environment::Create(std::move(logging_manager), env)
 *  InferenceSession session_object{so,env};
 *  common::Status status = session_object.Load(MODEL_URI);
 *  common::Status status = session_object.Initialize();
 *
 *  NameMLValMap feeds;
 *  feeds.insert({});
 *  ...
 *  std::vector<std::string> output_names;
 *  output_names.insert(...);
 *  ...
 *  std::vector<OrtValue> fetches;
 *  common::Status status = session_object.Run(run_options, feeds, output_names, &fetches);
 *  process the output here...
 */

class InferenceSession {
 public:
  /**
    Create a new InferenceSession
    @param session_options Session options.
    @param session_env This represents the context for the session and contains the logger and the global threadpools.
    */
  explicit InferenceSession(const SessionOptions& session_options,
                            const Environment& session_env);

#if !defined(ORT_MINIMAL_BUILD)

  /**
    Create a new InferenceSession
    @param session_options Session options.
    @param model_uri absolute path of the model file.
    @param session_env This represents the context for the session and contains the logger and the global threadpools.
    This ctor will throw on encountering model parsing issues.
    */
  InferenceSession(const SessionOptions& session_options,
                   const Environment& session_env,
                   const std::string& model_uri);
#ifdef _WIN32
  InferenceSession(const SessionOptions& session_options,
                   const Environment& session_env,
                   const std::wstring& model_uri);
#endif

  /**
    Create a new InferenceSession
    @param session_options Session options.
    @param istream object of the model.
    @param session_env This represents the context for the session and contains the logger and the global threadpools.
    This ctor will throw on encountering model parsing issues.
    */
  InferenceSession(const SessionOptions& session_options,
                   const Environment& session_env,
                   std::istream& model_istream);

  /**
    Create a new InferenceSession
    @param session_options Session options.
    @param model_data Model data buffer.
    @param model_data_len Model data buffer size.
    @param session_env This represents the context for the session and contains the logger and the global threadpools.
    This ctor will throw on encountering model parsing issues.
    */
  InferenceSession(const SessionOptions& session_options,
                   const Environment& session_env,
                   const void* model_data,
                   int model_data_len);

#endif  // !defined(ORT_MINIMAL_BUILD)

  virtual ~InferenceSession();

  /**
    * Register an execution provider. If you've one to register, call this before invoking Initialize().
    * The order of invocation indicates the preference order as well. In other words call this method
    * on your most preferred execution provider first followed by the less preferred ones.
    * Calling this API is optional in which case onnxruntime will use its internal CPU execution provider.
    * @return OK if success.
    */
  common::Status RegisterExecutionProvider(std::unique_ptr<IExecutionProvider> p_exec_provider) ORT_MUST_USE_RESULT;

#if !defined(ORT_MINIMAL_BUILD)
  /**
    * Register a graph transformer. If you've one to register, call this before invoking Initialize().
    * Calling this API is optional.
    * @param[in] - providers Optional. If providers is non-empty this transformer will only to
      applied to nodes which are assigned to given providers.
    * @param[in] - level Optional. Level to which this transformer should be registered. Default is set to 2.
    * @return OK if success.
    */
  common::Status RegisterGraphTransformer(std::unique_ptr<onnxruntime::GraphTransformer> p_graph_transformer,
                                          TransformerLevel level = TransformerLevel::Level2) ORT_MUST_USE_RESULT;

  /**
    * Enable a custom set of transformers. Call this before invoking Initialize().
    * Calling this API is optional.
    * When this list is provided ORT ignores the levels set in session options.
    * @return OK if success.
    */
  common::Status AddCustomTransformerList(const std::vector<std::string>& transformers_to_enable) ORT_MUST_USE_RESULT;

#endif  // !defined(ORT_MINIMAL_BUILD)
  /**
    * Add custom ops. This API is not thread safe.
    */
  common::Status AddCustomOpDomains(const std::vector<OrtCustomOpDomain*>& ops) ORT_MUST_USE_RESULT;

  /**
    * Register a custom registry for operator schema and kernels.  If you've one to register,
    * call this before invoking Initialize().
    * The order of invocation indicates the reversed preference order: Register your most
    * preferred registry at the end.
    * Calling this API is optional.
    * This API is not thread safe.
    * @return OK if success.
    */
  common::Status RegisterCustomRegistry(std::shared_ptr<CustomRegistry> custom_registry) ORT_MUST_USE_RESULT;

  /**
    * Load an ONNX or ORT format model.
    *
    * Set SessionOptions session config value ORT_SESSION_OPTIONS_CONFIG_LOAD_MODEL_FORMAT to 'ORT' or 'ONNX' to 
    * explicitly choose model format.
    *
    * If format is not explicitly specified and filename ends in '.ort' it will be inferred to be an ORT format model.
	* All other files are assumed to be in ONNX format.
    * 
    * @param model_uri absolute path of the model file.
    * @return OK if success.
    */
  common::Status Load(const std::string& model_uri) ORT_MUST_USE_RESULT;
#ifdef _WIN32
  common::Status Load(const std::wstring& model_uri) ORT_MUST_USE_RESULT;
#endif
  /**
    * Load an ONNX or ORT format model.
    *
    * Set SessionOptions session config value ORT_SESSION_OPTIONS_CONFIG_LOAD_MODEL_FORMAT to 'ORT' or 'ONNX' to 
    * explicitly choose model format.
    *
    * If format is not explicitly specified the model format will be inferred from the bytes, defaulting to ONNX.
    * 
    * @param model_data Model data buffer
    * @param model_data_len Model data buffer size
    * @return OK if success.
    */
  common::Status Load(const void* model_data, int model_data_len) ORT_MUST_USE_RESULT;

#if !defined(ORT_MINIMAL_BUILD)
  /**
    * Load an ONNX model.
    * @param istream object of the model.
    * @return OK if success.
    */
  common::Status Load(std::istream& model_istream) ORT_MUST_USE_RESULT;

  /**
    * Load an ONNX model from the member model_proto_.
    * To be called only in conjunction with a ctor that takes in a model path/ model stream/ model array
    * @return OK if success.
    */
  common::Status Load() ORT_MUST_USE_RESULT;
#endif  // !defined(ORT_MINIMAL_BUILD)

  /**
    * Initializes a previously loaded ONNX model. Initialization includes but is not
    * limited to graph transformations, construction of kernels, etc.
    * This method assumes that a method has been loaded previously.
    * This API is thread-safe.
    * @return OK if success
    */
  common::Status Initialize() ORT_MUST_USE_RESULT;

  common::Status Run(const RunOptions& run_options, const std::vector<std::string>& feed_names,
                     const std::vector<OrtValue>& feeds, const std::vector<std::string>& output_names,
                     std::vector<OrtValue>* p_fetches,
                     const std::vector<OrtDevice>* p_fetches_device_info = nullptr) ORT_MUST_USE_RESULT;

  /**
    * Run a pre-loaded and pre-intialized model.
    * Multiple threads are allowed to run this function; hence its thread-safe.
    * @param feeds named inputs owned by client code and should not be changed during
    *        execution of this function.
    * @param output_names output names
    * @param p_fetches output values in the order specified by output_names.
    *        This should not be changed during execution of this function.
    * @return OK if success.
    */
  common::Status Run(const NameMLValMap& feeds, const std::vector<std::string>& output_names,
                     std::vector<OrtValue>* p_fetches) ORT_MUST_USE_RESULT;

  /**
   * See Run(const NameMLValMap& feeds, const std::vector<std::string>& output_names, std::vector<OrtValue>* p_fetches)
   * for details.
   * @param run_options use this to tune the Run call to your needs.
   */
  common::Status Run(const RunOptions& run_options, const NameMLValMap& feeds,
                     const std::vector<std::string>& output_names,
                     std::vector<OrtValue>* p_fetches) ORT_MUST_USE_RESULT;

  /**
  * Creates a new binding object for binding inputs and outputs.
  * @param provider_type specifies the location where the inputs need to be potentially copied.
  * See IOBinding class for more info.
  */
  common::Status NewIOBinding(std::unique_ptr<IOBinding>* io_binding) ORT_MUST_USE_RESULT;

  virtual common::Status Run(const RunOptions& run_options, IOBinding& io_binding) ORT_MUST_USE_RESULT;
  common::Status Run(IOBinding& io_binding) ORT_MUST_USE_RESULT;

  // For ORTModule.forward()
  virtual common::Status RunInBackgroundAndWaitForYield(const RunOptions& run_options, IOBinding& io_binding,
                                                        std::vector<OrtValue>& user_outputs) ORT_MUST_USE_RESULT;

  // For ORTModule.backward()
  common::Status ContinueRunInBackground(const std::vector<OrtValue>& backward_output_grads) ORT_MUST_USE_RESULT;

  /**
    * @return pair.first = OK; FAIL otherwise. pair.second is non-NULL when pair.first = OK.
    * @note lifetime of the returned pointer is valid as long as the Session object is live.
    */
  std::pair<common::Status, const ModelMetadata*> GetModelMetadata() const;

  /**
    * Get all input definitions of the model. This does not include weights. Use this
    * to get the name/type/shapes of the inputs.
    * @return pair.first = OK; FAIL otherwise. pair.second is non-NULL when pair.first = OK.
    * @note lifetime of the returned pointer is valid as long as the Session object is live.
    */
  std::pair<common::Status, const InputDefList*> GetModelInputs() const;

  /**
    * Get all definitions of the model for overridable initializers.
    * This does not include weights. Use this to get the name/type/shapes of the overridable initializers.
    * @return pair.first = OK; FAIL otherwise. pair.second is non-NULL when pair.first = OK.
    * @note lifetime of the returned pointer is valid as long as the Session object is live.
    * @note for IR < 4 returned list will always be empty.
    */
  std::pair<common::Status, const InputDefList*> GetOverridableInitializers() const;

  /**
    * Get all output definitions of the model. Use this to get the name/type/shapes of the outputs.
    * @return pair.first = OK; FAIL otherwise. pair.second is non-NULL when pair.first = OK.
    * @note lifetime of the returned pointer is valid as long as the Session object is live.
    */
  std::pair<common::Status, const OutputDefList*> GetModelOutputs() const;

  /**
    * Get the current number of in-progress concurrent Run calls.
    */
  int GetCurrentNumRuns() const;

  /**
    * Get the names of registered Execution Providers. The returned vector is ordered by Execution Provider
    * priority. The first provider in the vector has the highest priority.
    */
  const std::vector<std::string>& GetRegisteredProviderTypes() const;

  /*
   * Get the options this session was initialized with.
   */
  const SessionOptions& GetSessionOptions() const;

  /*
   * Get the DataTransferManager associated with this session
   */
  const DataTransferManager& GetDataTransferManager() const;

  /*
   * Get all the providers' options this session was initialized with.
   */
  const ProviderOptionsMap& GetAllProviderOptions() const;

  /**
    * Start profiling on this inference session. This simply turns on profiling events to be
    * recorded. A corresponding EndProfiling has to follow to write profiling data to a file.
    *@param file_prefix is the prefix of the profile file. It can include a directory path.
    */
  void StartProfiling(const std::string& file_prefix);
#ifdef _WIN32
  void StartProfiling(const std::wstring& file_prefix);
#endif
  /**
    * Start profiling on this inference session. This simply turns on profiling events to be
    * recorded. A corresponding EndProfiling has to follow to send profiling events through the logger's ISink.
    *@param logger_ptr is pointer to the logger where profiling events will be sent to.
    */
  void StartProfiling(const logging::Logger* logger_ptr);

  /**
    * Write captured profile events in chromium format.
    @return the name of the profile file.
    */
  std::string EndProfiling();
  /**
    * Return the profiler to access its attributes
    @return the profiler object
    */
  const profiling::Profiler& GetProfiling() const;

  /**
    * Search registered execution providers for an allocator that has characteristics
    * specified within mem_info
    * @param mem_info is a reference to OrtMemoryInfo that contains required specs
    * @return a ptr to the allocator or nullptr if not available
    */
  AllocatorPtr GetAllocator(const OrtMemoryInfo& mem_info) const;

  std::shared_ptr<onnxruntime::AllocatorManager> GetAllocatorManager() {
    return allocator_manager_;
  }

  /**
    *Get InferenceSession logger.
    */
  const logging::Logger* GetLogger() const { return session_logger_; };

 protected:
#if !defined(ORT_MINIMAL_BUILD)
  /**
    * Load an ONNX model.
    * @param protobuf object corresponding to the model file. model_proto will be copied by the API.
    * @return OK if success.
    */
  common::Status Load(const ONNX_NAMESPACE::ModelProto& model_proto) ORT_MUST_USE_RESULT;

  /**
    * Load an ONNX model.
    * @param protobuf object corresponding to the model file. This is primarily to support large models.
    * @return OK if success.
    */
  common::Status Load(std::unique_ptr<ONNX_NAMESPACE::ModelProto> p_model_proto) ORT_MUST_USE_RESULT;

  common::Status DoPostLoadProcessing(onnxruntime::Model& model) ORT_MUST_USE_RESULT;

#endif  // !defined(ORT_MINIMAL_BUILD)

  bool IsInitialized() const;

  const SessionState& GetSessionState() const {
    ORT_ENFORCE(session_state_ != nullptr, "Session must be initialized to create session state.");
    return *session_state_;
  }

  // Use these 2 threadpool methods to get access to the threadpools since they rely on
  // specific flags in session options
  // These methods assume that session options have been finalized before the call.
  onnxruntime::concurrency::ThreadPool* GetIntraOpThreadPoolToUse() const {
    return session_options_.use_per_session_threads ? thread_pool_.get() : intra_op_thread_pool_from_env_;
  }

  onnxruntime::concurrency::ThreadPool* GetInterOpThreadPoolToUse() const {
    return session_options_.use_per_session_threads ? inter_op_thread_pool_.get() : inter_op_thread_pool_from_env_;
  }

  /// convenience pointer to logger. should always be the same as session_state_.Logger();
  const logging::Logger* session_logger_;

  // The model served by this inference session instance.
  // Currently this has to be a shared ptr because the Model::Load method
  // returns a shared_ptr only. Ideally factory functions should always return
  // unique_ptr for maximum flexibility. Client can always upgrade it to shared_ptr
  // if they need.
  std::shared_ptr<onnxruntime::Model> model_;

  // names of model outputs used for quick validation.
  std::unordered_set<std::string> model_output_names_;

  // The file path of where the model was loaded. e.g. /tmp/test_squeezenet/model.onnx
  std::basic_string<ORTCHAR_T> model_location_;

  // The list of execution providers.
  ExecutionProviders execution_providers_;

 private:
  ORT_DISALLOW_COPY_ASSIGNMENT_AND_MOVE(InferenceSession);

  void ConstructorCommon(const SessionOptions& session_options,
                         const Environment& session_env);

  common::Status SaveModelMetadata(const onnxruntime::Model& model) ORT_MUST_USE_RESULT;

#if !defined(ORT_MINIMAL_BUILD)
  common::Status Load(std::function<common::Status(std::shared_ptr<Model>&)> loader,
                      const std::string& event_name) ORT_MUST_USE_RESULT;

  template <typename T>
  common::Status Load(const std::basic_string<T>& model_uri) ORT_MUST_USE_RESULT;

  bool HasLocalSchema() const {
    return !custom_schema_registries_.empty();
  }

  common::Status SaveToOrtFormat(const std::basic_string<ORTCHAR_T>& filepath) const;
#endif

#if defined(ENABLE_ORT_FORMAT_LOAD)
  /**
    * Load an ORT format model.
    * @param model_uri absolute path of the model file.
    * @return OK if success.
    */
  common::Status LoadOrtModel(const std::string& model_uri) ORT_MUST_USE_RESULT;
#ifdef _WIN32
  common::Status LoadOrtModel(const std::wstring& model_uri) ORT_MUST_USE_RESULT;
#endif

  /**
    * Load an ORT format model.
    * @param model_data Model data buffer
    * @param model_data_len Model data buffer size
    * @return OK if success.
    * @remarks TODO: Provide way to load from in-memory bytes without copying. InferenceSession would need to
    *                take ownership of the buffer passed in.
    */
  common::Status LoadOrtModel(const void* model_data, int model_data_len) ORT_MUST_USE_RESULT;

  common::Status LoadOrtModel(std::function<Status()> load_ort_format_model_bytes) ORT_MUST_USE_RESULT;

#endif  // defined(ENABLE_ORT_FORMAT_LOAD)

  // Create a Logger for a single execution if possible. Otherwise use the default logger.
  // If a new logger is created, it will also be stored in new_run_logger,
  // which must remain valid for the duration of the execution.
  // If the default logger is used, new_run_logger will remain empty.
  // The returned value should be used in the execution.
  const logging::Logger& CreateLoggerForRun(const RunOptions& run_options,
                                            std::unique_ptr<logging::Logger>& new_run_logger);

  void InitLogger(logging::LoggingManager* logging_manager);

  common::Status CheckShapes(const std::string& input_name, const TensorShape& input_shape,
                             const TensorShape& expected_shape) const ORT_MUST_USE_RESULT;

  common::Status ValidateInputs(const std::vector<std::string>& feed_names,
                                const std::vector<OrtValue>& feeds) const ORT_MUST_USE_RESULT;

  common::Status ValidateOutputs(const std::vector<std::string>& output_names,
                                 const std::vector<OrtValue>* p_fetches) const ORT_MUST_USE_RESULT;

  common::Status WaitForNotification(Notification* p_executor_done, int64_t timeout_in_ms) ORT_MUST_USE_RESULT;

  template <typename T>
  void StartProfiling(const std::basic_string<T>& file_prefix);

  // Updates all providers with the allocators from the env based on OrtMemoryInfo
  void UpdateProvidersWithSharedAllocators();

#if !defined(ORT_MINIMAL_BUILD)
  virtual void AddPredefinedTransformers(GraphTransformerManager& transformer_manager,
                                         TransformerLevel graph_optimization_level,
                                         const std::vector<std::string>& custom_list);

  common::Status TransformGraph(onnxruntime::Graph& graph,
                                const onnxruntime::GraphTransformerManager& graph_transformer_mgr,
                                const ExecutionProviders& providers, KernelRegistryManager& kernel_registry_manager,
                                const InsertCastTransformer& insert_cast_transformer,
                                SessionState& session_state,
                                bool saving_model_in_ort_format) ORT_MUST_USE_RESULT;

  onnxruntime::GraphTransformerManager graph_transformation_mgr_;

  InsertCastTransformer insert_cast_transformer_;

  // List of transformers to run. When this list is not empty only the transformers in this list
  // will be run regardless of the level set.
  // .i.e This list overrides both SessionOptions.graph_optimization_level and predefined transformers.
  std::vector<std::string> transformers_to_enable_;
#endif

#if !defined(ORT_MINIMAL_BUILD) || defined(ORT_EXTENDED_MINIMAL_BUILD)
  Status PartitionOrtFormatModel(onnxruntime::Graph& graph, const ExecutionProviders& providers,
                                 KernelRegistryManager& kernel_registry_manager, SessionState& session_state) const;
#endif

  SessionOptions session_options_;

  /// Logging manager if provided.
  logging::LoggingManager* const logging_manager_;

  /// Logger for this session. WARNING: Will contain nullptr if logging_manager_ is nullptr.
  std::unique_ptr<logging::Logger> owned_session_logger_ = nullptr;

  // Profiler for this session.
  profiling::Profiler session_profiler_;

  // Immutable state for each op in the model. Shared by all executors.
  // It has a dependency on execution_providers_.
  std::unique_ptr<SessionState> session_state_;

  // Threadpools per session. These are initialized and used for the entire duration of the session
  // when use_per_session_threads is true.
  std::unique_ptr<onnxruntime::concurrency::ThreadPool> thread_pool_;
  std::unique_ptr<onnxruntime::concurrency::ThreadPool> inter_op_thread_pool_;

  // Global threadpools. These are intialized and used when use_per_session_threads is false *and*
  // the environment is created with create_global_thread_pools = true.
  onnxruntime::concurrency::ThreadPool* intra_op_thread_pool_from_env_{};
  onnxruntime::concurrency::ThreadPool* inter_op_thread_pool_from_env_{};

  // initialized from session options
  // Determines which threadpools will be intialized and used for the duration of this session.
  // If true, use the per session ones, or else the global threadpools.
  bool use_per_session_threads_;

  KernelRegistryManager kernel_registry_manager_;

#if !defined(ORT_MINIMAL_BUILD)
  std::list<std::shared_ptr<onnxruntime::IOnnxRuntimeOpSchemaCollection>> custom_schema_registries_;
#endif

  //CustomRegistry objects own the corresponding KernelRegistry and OnnxRuntimeOpSchemaRegistry objects.
  //So its lifetime should be same as its constituents. This vector is to extend the lifetime of the owner.
  std::vector<std::shared_ptr<CustomRegistry>> custom_registries_;

  ModelMetadata model_metadata_;
  std::unordered_set<std::string> required_inputs_;

  struct InputDefMetaData {
    InputDefMetaData(const NodeArg* node_arg0, MLDataType ml_data_type0, TensorShape&& tensor_shape0)
        : node_arg(node_arg0), ml_data_type(ml_data_type0), tensor_shape(std::move(tensor_shape0)) {
    }
    const NodeArg* node_arg;
    MLDataType ml_data_type;
    TensorShape tensor_shape;  // not applicable if the input is non-tensor type
  };

  std::unordered_map<std::string, InputDefMetaData> input_def_map_;
  OutputDefList output_def_list_;

  // Data transfer manager.
  DataTransferManager data_transfer_mgr_;

  // Number of concurrently running executors
  std::atomic<int> current_num_runs_;

  mutable onnxruntime::OrtMutex session_mutex_;  // to ensure only one thread can invoke Load/Initialize
  bool is_model_loaded_ = false;                 // GUARDED_BY(session_mutex_)
  bool is_inited_ = false;                       // GUARDED_BY(session_mutex_)

#ifdef ENABLE_LANGUAGE_INTEROP_OPS
  InterOpDomains interop_domains_;
#endif
  // used to support platform telemetry
  static std::atomic<uint32_t> global_session_id_;  // a monotonically increasing session id
  uint32_t session_id_;                             // the current session's id

  struct Telemetry {
    Telemetry() : time_sent_last_() {}
    uint32_t total_runs_since_last_ = 0;           // the total number of Run() calls since the last report
    long long total_run_duration_since_last_ = 0;  // the total duration (us) of Run() calls since the last report
    std::string event_name_;                       // where the model is loaded from: ["model_loading_uri", "model_loading_proto", "model_loading_istream"]

    TimePoint time_sent_last_;  // the TimePoint of the last report
    // Event Rate per provider < 20 peak events per second
    constexpr static long long kDurationBetweenSending = 1000 * 1000 * 60 * 10;  // duration in (us).  send a report every 10 mins
  } telemetry_;

#ifdef ONNXRUNTIME_ENABLE_INSTRUMENT
  bool session_activity_started_ = false;
  TraceLoggingActivity<telemetry_provider_handle> session_activity;
#endif

  // used to hold the ModelProto parsed in an applicable ctor to be used while calling parameter-less Load()
  ONNX_NAMESPACE::ModelProto model_proto_;

  // Flag indicating if ModelProto has been parsed in an applicable ctor
  bool is_model_proto_parsed_ = false;
  const Environment& environment_;

  // Bytes from an ORT format model.
  // We store them currently to make the Load + Initialize behave the same way as for an ONNX model
  // as we need some of the bytes for the Load (create the Model) and some for the Initialize (create SessionState).
  // Short term we free them after Initialize.
  // Longer term we may want to directly refer to offsets in this buffer for initializers so we don't need to copy
  // those into new OrtValue instances, at which point we won't free them until the InferenceSession goes away.
  std::vector<uint8_t> ort_format_model_bytes_;
<<<<<<< HEAD

  // background thread for RunInBackgroundAndWaitForYield
  std::thread bg_thread_;
  std::promise<Status> bg_thread_promise_;
  std::future<Status> bg_thread_future_;
=======
  
  std::shared_ptr<onnxruntime::AllocatorManager> allocator_manager_;
>>>>>>> 8a890ddf
};

struct SessionIOBinding {
 public:
  SessionIOBinding(InferenceSession* session);

  IOBinding* Get();
  InferenceSession* GetInferenceSession();

 private:
  InferenceSession* sess_;
  std::unique_ptr<IOBinding> binding_;
};

}  // namespace onnxruntime<|MERGE_RESOLUTION|>--- conflicted
+++ resolved
@@ -663,16 +663,13 @@
   // Longer term we may want to directly refer to offsets in this buffer for initializers so we don't need to copy
   // those into new OrtValue instances, at which point we won't free them until the InferenceSession goes away.
   std::vector<uint8_t> ort_format_model_bytes_;
-<<<<<<< HEAD
 
   // background thread for RunInBackgroundAndWaitForYield
   std::thread bg_thread_;
   std::promise<Status> bg_thread_promise_;
   std::future<Status> bg_thread_future_;
-=======
   
   std::shared_ptr<onnxruntime::AllocatorManager> allocator_manager_;
->>>>>>> 8a890ddf
 };
 
 struct SessionIOBinding {
