--- conflicted
+++ resolved
@@ -1,14 +1,12 @@
-from numpy import kaiser
 import onnx
 from .base_operator import QuantOperatorBase
 from ..quant_utils import attribute_to_kwarg, ms_domain
 from onnx import onnx_pb as onnx_proto
+
 '''
 Quantize EmbedLayerNormalization
 TODO(kreeger): Add more documentation here.
 '''
-
-
 class EmbedLayerNormalizationQuant(QuantOperatorBase):
     def __init__(self, onnx_quantizer, onnx_node):
         super().__init__(onnx_quantizer, onnx_node)
@@ -17,7 +15,6 @@
         node = self.node
         assert (node.op_type == "EmbedLayerNormalization")
 
-        # TODO(kreeger): what is the |reduce_range| flag here?
         '''
         Pre-quantized inputs:
         [0] input_ids (int32)
@@ -29,10 +26,10 @@
         [6] layer_norm_bias (float32)
         [7] mask (int32) (optional)
         '''
+        # TODO(kreeger): what is the |reduce_range| flag here?
         (quantized_input_names, zero_point_names, scale_names, nodes) = \
             self.quantizer.quantize_inputs(node, [2, 3, 4, 5, 6])
 
-<<<<<<< HEAD
         # TODO(kreeger): Unit test for this (seems empty str in the unit test right now):
         qembed_layer_norm_name = "" if node.name == "" else node.name + "_quant"
 
@@ -56,14 +53,6 @@
         [13] layer_norm_bias_quant
         [14] layer_norm_bias_scale
         [15] layer_norm_bias_zero_point
-=======
-        #
-        # NOTE: the method below will drop in the DequantizeLinear operators in the
-        # graph if the node does not support fully quantized inputs.
-        #
-        # TODO - left off right here!
-        #
->>>>>>> ce14f361
 
         [16] mask (quant/support?)
         '''
@@ -124,7 +113,4 @@
                                                        qembed_layer_norm_name, **kwargs)
         nodes.append(qembed_layer_norm_node)
 
-        self.quantizer.new_nodes += nodes
-
-        import pdb
-        pdb.set_trace()+        self.quantizer.new_nodes += nodes